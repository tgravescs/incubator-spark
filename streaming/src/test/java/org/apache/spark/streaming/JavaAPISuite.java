/*
 * Licensed to the Apache Software Foundation (ASF) under one or more
 * contributor license agreements.  See the NOTICE file distributed with
 * this work for additional information regarding copyright ownership.
 * The ASF licenses this file to You under the Apache License, Version 2.0
 * (the "License"); you may not use this file except in compliance with
 * the License.  You may obtain a copy of the License at
 *
 *    http://www.apache.org/licenses/LICENSE-2.0
 *
 * Unless required by applicable law or agreed to in writing, software
 * distributed under the License is distributed on an "AS IS" BASIS,
 * WITHOUT WARRANTIES OR CONDITIONS OF ANY KIND, either express or implied.
 * See the License for the specific language governing permissions and
 * limitations under the License.
 */

package org.apache.spark.streaming;

import com.google.common.base.Optional;
import com.google.common.collect.Lists;
import com.google.common.collect.Maps;
import com.google.common.io.Files;

import kafka.serializer.StringDecoder;

import org.apache.hadoop.mapreduce.lib.input.SequenceFileInputFormat;
import org.apache.spark.streaming.api.java.JavaDStreamLike;
import org.junit.After;
import org.junit.Assert;
import org.junit.Before;
import org.junit.Test;

import scala.Tuple2;
import twitter4j.Status;

import org.apache.spark.HashPartitioner;
import org.apache.spark.api.java.JavaPairRDD;
import org.apache.spark.api.java.JavaRDD;
import org.apache.spark.api.java.JavaSparkContext;
import org.apache.spark.api.java.function.*;
import org.apache.spark.storage.StorageLevel;
import org.apache.spark.streaming.api.java.JavaDStream;
import org.apache.spark.streaming.api.java.JavaPairDStream;
import org.apache.spark.streaming.api.java.JavaStreamingContext;
import org.apache.spark.streaming.dstream.SparkFlumeEvent;
import org.apache.spark.streaming.JavaTestUtils;
import org.apache.spark.streaming.JavaCheckpointTestUtils;

import java.io.*;
import java.util.*;

import akka.actor.Props;
import akka.zeromq.Subscribe;


// The test suite itself is Serializable so that anonymous Function implementations can be
// serialized, as an alternative to converting these anonymous classes to static inner classes;
// see http://stackoverflow.com/questions/758570/.
public class JavaAPISuite implements Serializable {
  private transient JavaStreamingContext ssc;

  @Before
  public void setUp() {
      System.setProperty("spark.streaming.clock", "org.apache.spark.streaming.util.ManualClock");
      ssc = new JavaStreamingContext("local[2]", "test", new Duration(1000));
    ssc.checkpoint("checkpoint");
  }

  @After
  public void tearDown() {
    ssc.stop();
    ssc = null;

    // To avoid Akka rebinding to the same port, since it doesn't unbind immediately on shutdown
    System.clearProperty("spark.driver.port");
  }

  @Test
  public void testCount() {
    List<List<Integer>> inputData = Arrays.asList(
        Arrays.asList(1,2,3,4),
        Arrays.asList(3,4,5),
        Arrays.asList(3));

    List<List<Long>> expected = Arrays.asList(
        Arrays.asList(4L),
        Arrays.asList(3L),
        Arrays.asList(1L));

    JavaDStream<Integer> stream = JavaTestUtils.attachTestInputStream(ssc, inputData, 1);
    JavaDStream<Long> count = stream.count();
    JavaTestUtils.attachTestOutputStream(count);
    List<List<Long>> result = JavaTestUtils.runStreams(ssc, 3, 3);
    assertOrderInvariantEquals(expected, result);
  }

  @Test
  public void testMap() {
    List<List<String>> inputData = Arrays.asList(
        Arrays.asList("hello", "world"),
        Arrays.asList("goodnight", "moon"));

   List<List<Integer>> expected = Arrays.asList(
        Arrays.asList(5,5),
        Arrays.asList(9,4));

    JavaDStream<String> stream = JavaTestUtils.attachTestInputStream(ssc, inputData, 1);
    JavaDStream<Integer> letterCount = stream.map(new Function<String, Integer>() {
        @Override
        public Integer call(String s) throws Exception {
          return s.length();
        }
    });
    JavaTestUtils.attachTestOutputStream(letterCount);
    List<List<Integer>> result = JavaTestUtils.runStreams(ssc, 2, 2);

    assertOrderInvariantEquals(expected, result);
  }

  @Test
  public void testWindow() {
    List<List<Integer>> inputData = Arrays.asList(
        Arrays.asList(1,2,3),
        Arrays.asList(4,5,6),
        Arrays.asList(7,8,9));

    List<List<Integer>> expected = Arrays.asList(
        Arrays.asList(1,2,3),
        Arrays.asList(4,5,6,1,2,3),
        Arrays.asList(7,8,9,4,5,6),
        Arrays.asList(7,8,9));

    JavaDStream<Integer> stream = JavaTestUtils.attachTestInputStream(ssc, inputData, 1);
    JavaDStream<Integer> windowed = stream.window(new Duration(2000));
    JavaTestUtils.attachTestOutputStream(windowed);
    List<List<Integer>> result = JavaTestUtils.runStreams(ssc, 4, 4);

    assertOrderInvariantEquals(expected, result);
  }

  @Test
  public void testWindowWithSlideDuration() {
    List<List<Integer>> inputData = Arrays.asList(
        Arrays.asList(1,2,3),
        Arrays.asList(4,5,6),
        Arrays.asList(7,8,9),
        Arrays.asList(10,11,12),
        Arrays.asList(13,14,15),
        Arrays.asList(16,17,18));

    List<List<Integer>> expected = Arrays.asList(
        Arrays.asList(1,2,3,4,5,6),
        Arrays.asList(1,2,3,4,5,6,7,8,9,10,11,12),
        Arrays.asList(7,8,9,10,11,12,13,14,15,16,17,18),
        Arrays.asList(13,14,15,16,17,18));

    JavaDStream<Integer> stream = JavaTestUtils.attachTestInputStream(ssc, inputData, 1);
    JavaDStream<Integer> windowed = stream.window(new Duration(4000), new Duration(2000));
    JavaTestUtils.attachTestOutputStream(windowed);
    List<List<Integer>> result = JavaTestUtils.runStreams(ssc, 8, 4);

    assertOrderInvariantEquals(expected, result);
  }

  @Test
  public void testFilter() {
    List<List<String>> inputData = Arrays.asList(
        Arrays.asList("giants", "dodgers"),
        Arrays.asList("yankees", "red socks"));

    List<List<String>> expected = Arrays.asList(
        Arrays.asList("giants"),
        Arrays.asList("yankees"));

    JavaDStream<String> stream = JavaTestUtils.attachTestInputStream(ssc, inputData, 1);
    JavaDStream<String> filtered = stream.filter(new Function<String, Boolean>() {
      @Override
      public Boolean call(String s) throws Exception {
        return s.contains("a");
      }
    });
    JavaTestUtils.attachTestOutputStream(filtered);
    List<List<String>> result = JavaTestUtils.runStreams(ssc, 2, 2);

    assertOrderInvariantEquals(expected, result);
  }

  @Test
  public void testRepartitionMorePartitions() {
    List<List<Integer>> inputData = Arrays.asList(
      Arrays.asList(1, 2, 3, 4, 5, 6, 7, 8, 9, 10),
      Arrays.asList(1, 2, 3, 4, 5, 6, 7, 8, 9, 10));
    JavaDStream stream = JavaTestUtils.attachTestInputStream(ssc, inputData, 2);
    JavaDStream repartitioned = stream.repartition(4);
    JavaTestUtils.attachTestOutputStream(repartitioned);
    List<List<List<Integer>>> result = JavaTestUtils.runStreamsWithPartitions(ssc, 2, 2);
    Assert.assertEquals(2, result.size());
    for (List<List<Integer>> rdd : result) {
      Assert.assertEquals(4, rdd.size());
      Assert.assertEquals(
        10, rdd.get(0).size() + rdd.get(1).size() + rdd.get(2).size() + rdd.get(3).size());
    }
  }

  @Test
  public void testRepartitionFewerPartitions() {
    List<List<Integer>> inputData = Arrays.asList(
      Arrays.asList(1, 2, 3, 4, 5, 6, 7, 8, 9, 10),
      Arrays.asList(1, 2, 3, 4, 5, 6, 7, 8, 9, 10));
    JavaDStream stream = JavaTestUtils.attachTestInputStream(ssc, inputData, 4);
    JavaDStream repartitioned = stream.repartition(2);
    JavaTestUtils.attachTestOutputStream(repartitioned);
    List<List<List<Integer>>> result = JavaTestUtils.runStreamsWithPartitions(ssc, 2, 2);
    Assert.assertEquals(2, result.size());
    for (List<List<Integer>> rdd : result) {
      Assert.assertEquals(2, rdd.size());
      Assert.assertEquals(10, rdd.get(0).size() + rdd.get(1).size());
    }
  }

  @Test
  public void testGlom() {
    List<List<String>> inputData = Arrays.asList(
        Arrays.asList("giants", "dodgers"),
        Arrays.asList("yankees", "red socks"));

    List<List<List<String>>> expected = Arrays.asList(
        Arrays.asList(Arrays.asList("giants", "dodgers")),
        Arrays.asList(Arrays.asList("yankees", "red socks")));

    JavaDStream<String> stream = JavaTestUtils.attachTestInputStream(ssc, inputData, 1);
    JavaDStream<List<String>> glommed = stream.glom();
    JavaTestUtils.attachTestOutputStream(glommed);
    List<List<List<String>>> result = JavaTestUtils.runStreams(ssc, 2, 2);

    Assert.assertEquals(expected, result);
  }

  @Test
  public void testMapPartitions() {
    List<List<String>> inputData = Arrays.asList(
        Arrays.asList("giants", "dodgers"),
        Arrays.asList("yankees", "red socks"));

    List<List<String>> expected = Arrays.asList(
        Arrays.asList("GIANTSDODGERS"),
        Arrays.asList("YANKEESRED SOCKS"));

    JavaDStream<String> stream = JavaTestUtils.attachTestInputStream(ssc, inputData, 1);
    JavaDStream<String> mapped = stream.mapPartitions(new FlatMapFunction<Iterator<String>, String>() {
      @Override
      public Iterable<String> call(Iterator<String> in) {
        String out = "";
        while (in.hasNext()) {
          out = out + in.next().toUpperCase();
        }
        return Lists.newArrayList(out);
      }
    });
    JavaTestUtils.attachTestOutputStream(mapped);
    List<List<String>> result = JavaTestUtils.runStreams(ssc, 2, 2);

    Assert.assertEquals(expected, result);
  }

  private class IntegerSum extends Function2<Integer, Integer, Integer> {
    @Override
    public Integer call(Integer i1, Integer i2) throws Exception {
      return i1 + i2;
    }
  }

  private class IntegerDifference extends Function2<Integer, Integer, Integer> {
    @Override
    public Integer call(Integer i1, Integer i2) throws Exception {
      return i1 - i2;
    }
  }

  @Test
  public void testReduce() {
    List<List<Integer>> inputData = Arrays.asList(
        Arrays.asList(1,2,3),
        Arrays.asList(4,5,6),
        Arrays.asList(7,8,9));

    List<List<Integer>> expected = Arrays.asList(
        Arrays.asList(6),
        Arrays.asList(15),
        Arrays.asList(24));

    JavaDStream<Integer> stream = JavaTestUtils.attachTestInputStream(ssc, inputData, 1);
    JavaDStream<Integer> reduced = stream.reduce(new IntegerSum());
    JavaTestUtils.attachTestOutputStream(reduced);
    List<List<Integer>> result = JavaTestUtils.runStreams(ssc, 3, 3);

    Assert.assertEquals(expected, result);
  }

  @Test
  public void testReduceByWindow() {
    List<List<Integer>> inputData = Arrays.asList(
        Arrays.asList(1,2,3),
        Arrays.asList(4,5,6),
        Arrays.asList(7,8,9));

    List<List<Integer>> expected = Arrays.asList(
        Arrays.asList(6),
        Arrays.asList(21),
        Arrays.asList(39),
        Arrays.asList(24));

    JavaDStream<Integer> stream = JavaTestUtils.attachTestInputStream(ssc, inputData, 1);
    JavaDStream<Integer> reducedWindowed = stream.reduceByWindow(new IntegerSum(),
        new IntegerDifference(), new Duration(2000), new Duration(1000));
    JavaTestUtils.attachTestOutputStream(reducedWindowed);
    List<List<Integer>> result = JavaTestUtils.runStreams(ssc, 4, 4);

    Assert.assertEquals(expected, result);
  }

  @Test
  public void testQueueStream() {
    List<List<Integer>> expected = Arrays.asList(
        Arrays.asList(1,2,3),
        Arrays.asList(4,5,6),
        Arrays.asList(7,8,9));

    JavaSparkContext jsc = new JavaSparkContext(ssc.ssc().sc());
    JavaRDD<Integer> rdd1 = ssc.sc().parallelize(Arrays.asList(1, 2, 3));
    JavaRDD<Integer> rdd2 = ssc.sc().parallelize(Arrays.asList(4, 5, 6));
    JavaRDD<Integer> rdd3 = ssc.sc().parallelize(Arrays.asList(7,8,9));

    LinkedList<JavaRDD<Integer>> rdds = Lists.newLinkedList();
    rdds.add(rdd1);
    rdds.add(rdd2);
    rdds.add(rdd3);

    JavaDStream<Integer> stream = ssc.queueStream(rdds);
    JavaTestUtils.attachTestOutputStream(stream);
    List<List<Integer>> result = JavaTestUtils.runStreams(ssc, 3, 3);
    Assert.assertEquals(expected, result);
  }

  @Test
  public void testTransform() {
    List<List<Integer>> inputData = Arrays.asList(
        Arrays.asList(1,2,3),
        Arrays.asList(4,5,6),
        Arrays.asList(7,8,9));

    List<List<Integer>> expected = Arrays.asList(
        Arrays.asList(3,4,5),
        Arrays.asList(6,7,8),
        Arrays.asList(9,10,11));

    JavaDStream<Integer> stream = JavaTestUtils.attachTestInputStream(ssc, inputData, 1);
    JavaDStream<Integer> transformed = stream.transform(
      new Function<JavaRDD<Integer>, JavaRDD<Integer>>() {
        @Override
        public JavaRDD<Integer> call(JavaRDD<Integer> in) throws Exception {
          return in.map(new Function<Integer, Integer>() {
            @Override
            public Integer call(Integer i) throws Exception {
              return i + 2;
            }
          });
        }
      });

    JavaTestUtils.attachTestOutputStream(transformed);
    List<List<Integer>> result = JavaTestUtils.runStreams(ssc, 3, 3);

    assertOrderInvariantEquals(expected, result);
  }

  @Test
  public void testVariousTransform() {
    // tests whether all variations of transform can be called from Java

    List<List<Integer>> inputData = Arrays.asList(Arrays.asList(1));
    JavaDStream<Integer> stream = JavaTestUtils.attachTestInputStream(ssc, inputData, 1);

    List<List<Tuple2<String, Integer>>> pairInputData =
        Arrays.asList(Arrays.asList(new Tuple2<String, Integer>("x", 1)));
    JavaPairDStream<String, Integer> pairStream = JavaPairDStream.fromJavaDStream(
        JavaTestUtils.attachTestInputStream(ssc, pairInputData, 1));

    JavaDStream<Integer> transformed1 = stream.transform(
        new Function<JavaRDD<Integer>, JavaRDD<Integer>>() {
          @Override
          public JavaRDD<Integer> call(JavaRDD<Integer> in) throws Exception {
            return null;
          }
        }
    );

    JavaDStream<Integer> transformed2 = stream.transform(
      new Function2<JavaRDD<Integer>, Time, JavaRDD<Integer>>() {
        @Override public JavaRDD<Integer> call(JavaRDD<Integer> in, Time time) throws Exception {
          return null;
        }
      }
    );

    JavaPairDStream<String, Integer> transformed3 = stream.transform(
        new Function<JavaRDD<Integer>, JavaPairRDD<String, Integer>>() {
          @Override public JavaPairRDD<String, Integer> call(JavaRDD<Integer> in) throws Exception {
            return null;
          }
        }
    );

    JavaPairDStream<String, Integer> transformed4 = stream.transform(
        new Function2<JavaRDD<Integer>, Time, JavaPairRDD<String, Integer>>() {
          @Override public JavaPairRDD<String, Integer> call(JavaRDD<Integer> in, Time time) throws Exception {
            return null;
          }
        }
    );

    JavaDStream<Integer> pairTransformed1 = pairStream.transform(
        new Function<JavaPairRDD<String, Integer>, JavaRDD<Integer>>() {
          @Override public JavaRDD<Integer> call(JavaPairRDD<String, Integer> in) throws Exception {
            return null;
          }
        }
    );

    JavaDStream<Integer> pairTransformed2 = pairStream.transform(
        new Function2<JavaPairRDD<String, Integer>, Time, JavaRDD<Integer>>() {
          @Override public JavaRDD<Integer> call(JavaPairRDD<String, Integer> in, Time time) throws Exception {
            return null;
          }
        }
    );

    JavaPairDStream<String, String> pairTransformed3 = pairStream.transform(
        new Function<JavaPairRDD<String, Integer>, JavaPairRDD<String, String>>() {
          @Override public JavaPairRDD<String, String> call(JavaPairRDD<String, Integer> in) throws Exception {
            return null;
          }
        }
    );

    JavaPairDStream<String, String> pairTransformed4 = pairStream.transform(
        new Function2<JavaPairRDD<String, Integer>, Time, JavaPairRDD<String, String>>() {
          @Override public JavaPairRDD<String, String> call(JavaPairRDD<String, Integer> in, Time time) throws Exception {
            return null;
          }
        }
    );

  }

  @Test
  public void testTransformWith() {
    List<List<Tuple2<String, String>>> stringStringKVStream1 = Arrays.asList(
        Arrays.asList(
            new Tuple2<String, String>("california", "dodgers"),
            new Tuple2<String, String>("new york", "yankees")),
        Arrays.asList(
            new Tuple2<String, String>("california", "sharks"),
            new Tuple2<String, String>("new york", "rangers")));

    List<List<Tuple2<String, String>>> stringStringKVStream2 = Arrays.asList(
        Arrays.asList(
            new Tuple2<String, String>("california", "giants"),
            new Tuple2<String, String>("new york", "mets")),
        Arrays.asList(
            new Tuple2<String, String>("california", "ducks"),
            new Tuple2<String, String>("new york", "islanders")));


    List<List<Tuple2<String, Tuple2<String, String>>>> expected = Arrays.asList(
        Arrays.asList(
            new Tuple2<String, Tuple2<String, String>>("california",
                new Tuple2<String, String>("dodgers", "giants")),
            new Tuple2<String, Tuple2<String, String>>("new york",
                    new Tuple2<String, String>("yankees", "mets"))),
        Arrays.asList(
            new Tuple2<String, Tuple2<String, String>>("california",
                new Tuple2<String, String>("sharks", "ducks")),
            new Tuple2<String, Tuple2<String, String>>("new york",
                new Tuple2<String, String>("rangers", "islanders"))));

    JavaDStream<Tuple2<String, String>> stream1 = JavaTestUtils.attachTestInputStream(
        ssc, stringStringKVStream1, 1);
    JavaPairDStream<String, String> pairStream1 = JavaPairDStream.fromJavaDStream(stream1);

    JavaDStream<Tuple2<String, String>> stream2 = JavaTestUtils.attachTestInputStream(
        ssc, stringStringKVStream2, 1);
    JavaPairDStream<String, String> pairStream2 = JavaPairDStream.fromJavaDStream(stream2);

    JavaPairDStream<String, Tuple2<String, String>> joined = pairStream1.transformWith(
        pairStream2,
        new Function3<
            JavaPairRDD<String, String>,
            JavaPairRDD<String, String>,
            Time,
            JavaPairRDD<String, Tuple2<String, String>>
          >() {
          @Override
          public JavaPairRDD<String, Tuple2<String, String>> call(
              JavaPairRDD<String, String> rdd1,
              JavaPairRDD<String, String> rdd2,
              Time time
          ) throws Exception {
            return rdd1.join(rdd2);
          }
        }
    );

    JavaTestUtils.attachTestOutputStream(joined);
    List<List<Tuple2<String, Tuple2<String, String>>>> result = JavaTestUtils.runStreams(ssc, 2, 2);

    Assert.assertEquals(expected, result);
  }


  @Test
  public void testVariousTransformWith() {
    // tests whether all variations of transformWith can be called from Java

    List<List<Integer>> inputData1 = Arrays.asList(Arrays.asList(1));
    List<List<String>> inputData2 = Arrays.asList(Arrays.asList("x"));
    JavaDStream<Integer> stream1 = JavaTestUtils.attachTestInputStream(ssc, inputData1, 1);
    JavaDStream<String> stream2 = JavaTestUtils.attachTestInputStream(ssc, inputData2, 1);

    List<List<Tuple2<String, Integer>>> pairInputData1 =
        Arrays.asList(Arrays.asList(new Tuple2<String, Integer>("x", 1)));
    List<List<Tuple2<Double, Character>>> pairInputData2 =
        Arrays.asList(Arrays.asList(new Tuple2<Double, Character>(1.0, 'x')));
    JavaPairDStream<String, Integer> pairStream1 = JavaPairDStream.fromJavaDStream(
        JavaTestUtils.attachTestInputStream(ssc, pairInputData1, 1));
    JavaPairDStream<Double, Character> pairStream2 = JavaPairDStream.fromJavaDStream(
        JavaTestUtils.attachTestInputStream(ssc, pairInputData2, 1));

    JavaDStream<Double> transformed1 = stream1.transformWith(
        stream2,
        new Function3<JavaRDD<Integer>, JavaRDD<String>, Time, JavaRDD<Double>>() {
          @Override
          public JavaRDD<Double> call(JavaRDD<Integer> rdd1, JavaRDD<String> rdd2, Time time) throws Exception {
            return null;
          }
        }
    );

    JavaDStream<Double> transformed2 = stream1.transformWith(
        pairStream1,
        new Function3<JavaRDD<Integer>, JavaPairRDD<String, Integer>, Time, JavaRDD<Double>>() {
          @Override
          public JavaRDD<Double> call(JavaRDD<Integer> rdd1, JavaPairRDD<String, Integer> rdd2, Time time) throws Exception {
            return null;
          }
        }
    );

    JavaPairDStream<Double, Double> transformed3 = stream1.transformWith(
        stream2,
        new Function3<JavaRDD<Integer>, JavaRDD<String>, Time, JavaPairRDD<Double, Double>>() {
          @Override
          public JavaPairRDD<Double, Double> call(JavaRDD<Integer> rdd1, JavaRDD<String> rdd2, Time time) throws Exception {
            return null;
          }
        }
    );

    JavaPairDStream<Double, Double> transformed4 = stream1.transformWith(
        pairStream1,
        new Function3<JavaRDD<Integer>, JavaPairRDD<String, Integer>, Time, JavaPairRDD<Double, Double>>() {
          @Override
          public JavaPairRDD<Double, Double> call(JavaRDD<Integer> rdd1, JavaPairRDD<String, Integer> rdd2, Time time) throws Exception {
            return null;
          }
        }
    );

    JavaDStream<Double> pairTransformed1 = pairStream1.transformWith(
        stream2,
        new Function3<JavaPairRDD<String, Integer>, JavaRDD<String>, Time, JavaRDD<Double>>() {
          @Override
          public JavaRDD<Double> call(JavaPairRDD<String, Integer> rdd1, JavaRDD<String> rdd2, Time time) throws Exception {
            return null;
          }
        }
    );

    JavaDStream<Double> pairTransformed2_ = pairStream1.transformWith(
        pairStream1,
        new Function3<JavaPairRDD<String, Integer>, JavaPairRDD<String, Integer>, Time, JavaRDD<Double>>() {
          @Override
          public JavaRDD<Double> call(JavaPairRDD<String, Integer> rdd1, JavaPairRDD<String, Integer> rdd2, Time time) throws Exception {
            return null;
          }
        }
    );

    JavaPairDStream<Double, Double> pairTransformed3 = pairStream1.transformWith(
        stream2,
        new Function3<JavaPairRDD<String, Integer>, JavaRDD<String>, Time, JavaPairRDD<Double, Double>>() {
          @Override
          public JavaPairRDD<Double, Double> call(JavaPairRDD<String, Integer> rdd1, JavaRDD<String> rdd2, Time time) throws Exception {
            return null;
          }
        }
    );

    JavaPairDStream<Double, Double> pairTransformed4 = pairStream1.transformWith(
        pairStream2,
        new Function3<JavaPairRDD<String, Integer>, JavaPairRDD<Double, Character>, Time, JavaPairRDD<Double, Double>>() {
          @Override
          public JavaPairRDD<Double, Double> call(JavaPairRDD<String, Integer> rdd1, JavaPairRDD<Double, Character> rdd2, Time time) throws Exception {
            return null;
          }
        }
    );
  }

  @Test
  public void testStreamingContextTransform(){
    List<List<Integer>> stream1input = Arrays.asList(
        Arrays.asList(1),
        Arrays.asList(2)
    );

    List<List<Integer>> stream2input = Arrays.asList(
        Arrays.asList(3),
        Arrays.asList(4)
    );

    List<List<Tuple2<Integer, String>>> pairStream1input = Arrays.asList(
        Arrays.asList(new Tuple2<Integer, String>(1, "x")),
        Arrays.asList(new Tuple2<Integer, String>(2, "y"))
    );

    List<List<Tuple2<Integer, Tuple2<Integer, String>>>> expected = Arrays.asList(
        Arrays.asList(new Tuple2<Integer, Tuple2<Integer, String>>(1, new Tuple2<Integer, String>(1, "x"))),
        Arrays.asList(new Tuple2<Integer, Tuple2<Integer, String>>(2, new Tuple2<Integer, String>(2, "y")))
    );

    JavaDStream<Integer> stream1 = JavaTestUtils.attachTestInputStream(ssc, stream1input, 1);
    JavaDStream<Integer> stream2 = JavaTestUtils.attachTestInputStream(ssc, stream2input, 1);
    JavaPairDStream<Integer, String> pairStream1 = JavaPairDStream.fromJavaDStream(
        JavaTestUtils.attachTestInputStream(ssc, pairStream1input, 1));

    List<JavaDStream<?>> listOfDStreams1 = Arrays.<JavaDStream<?>>asList(stream1, stream2);

    // This is just to test whether this transform to JavaStream compiles
    JavaDStream<Long> transformed1 = ssc.transform(
      listOfDStreams1,
      new Function2<List<JavaRDD<?>>, Time, JavaRDD<Long>>() {
        public JavaRDD<Long> call(List<JavaRDD<?>> listOfRDDs, Time time) {
          assert(listOfRDDs.size() == 2);
          return null;
        }
      }
    );

    List<JavaDStream<?>> listOfDStreams2 =
        Arrays.<JavaDStream<?>>asList(stream1, stream2, pairStream1.toJavaDStream());

    JavaPairDStream<Integer, Tuple2<Integer, String>> transformed2 = ssc.transform(
      listOfDStreams2,
      new Function2<List<JavaRDD<?>>, Time, JavaPairRDD<Integer, Tuple2<Integer, String>>>() {
        public JavaPairRDD<Integer, Tuple2<Integer, String>> call(List<JavaRDD<?>> listOfRDDs, Time time) {
          assert(listOfRDDs.size() == 3);
          JavaRDD<Integer> rdd1 = (JavaRDD<Integer>)listOfRDDs.get(0);
          JavaRDD<Integer> rdd2 = (JavaRDD<Integer>)listOfRDDs.get(1);
          JavaRDD<Tuple2<Integer, String>> rdd3 = (JavaRDD<Tuple2<Integer, String>>)listOfRDDs.get(2);
          JavaPairRDD<Integer, String> prdd3 = JavaPairRDD.fromJavaRDD(rdd3);
          PairFunction<Integer, Integer, Integer> mapToTuple = new PairFunction<Integer, Integer, Integer>() {
            @Override
            public Tuple2<Integer, Integer> call(Integer i) throws Exception {
              return new Tuple2<Integer, Integer>(i, i);
            }
          };
          return rdd1.union(rdd2).map(mapToTuple).join(prdd3);
        }
      }
    );
    JavaTestUtils.attachTestOutputStream(transformed2);
    List<List<Tuple2<Integer, Tuple2<Integer, String>>>> result = JavaTestUtils.runStreams(ssc, 2, 2);
    Assert.assertEquals(expected, result);
  }

  @Test
  public void testFlatMap() {
    List<List<String>> inputData = Arrays.asList(
        Arrays.asList("go", "giants"),
        Arrays.asList("boo", "dodgers"),
        Arrays.asList("athletics"));

    List<List<String>> expected = Arrays.asList(
        Arrays.asList("g","o","g","i","a","n","t","s"),
        Arrays.asList("b", "o", "o", "d","o","d","g","e","r","s"),
        Arrays.asList("a","t","h","l","e","t","i","c","s"));

    JavaDStream<String> stream = JavaTestUtils.attachTestInputStream(ssc, inputData, 1);
    JavaDStream<String> flatMapped = stream.flatMap(new FlatMapFunction<String, String>() {
      @Override
      public Iterable<String> call(String x) {
        return Lists.newArrayList(x.split("(?!^)"));
      }
    });
    JavaTestUtils.attachTestOutputStream(flatMapped);
    List<List<String>> result = JavaTestUtils.runStreams(ssc, 3, 3);

    assertOrderInvariantEquals(expected, result);
  }

  @Test
  public void testPairFlatMap() {
    List<List<String>> inputData = Arrays.asList(
        Arrays.asList("giants"),
        Arrays.asList("dodgers"),
        Arrays.asList("athletics"));

    List<List<Tuple2<Integer, String>>> expected = Arrays.asList(
        Arrays.asList(
            new Tuple2<Integer, String>(6, "g"),
            new Tuple2<Integer, String>(6, "i"),
            new Tuple2<Integer, String>(6, "a"),
            new Tuple2<Integer, String>(6, "n"),
            new Tuple2<Integer, String>(6, "t"),
            new Tuple2<Integer, String>(6, "s")),
        Arrays.asList(
            new Tuple2<Integer, String>(7, "d"),
            new Tuple2<Integer, String>(7, "o"),
            new Tuple2<Integer, String>(7, "d"),
            new Tuple2<Integer, String>(7, "g"),
            new Tuple2<Integer, String>(7, "e"),
            new Tuple2<Integer, String>(7, "r"),
            new Tuple2<Integer, String>(7, "s")),
        Arrays.asList(
            new Tuple2<Integer, String>(9, "a"),
            new Tuple2<Integer, String>(9, "t"),
            new Tuple2<Integer, String>(9, "h"),
            new Tuple2<Integer, String>(9, "l"),
            new Tuple2<Integer, String>(9, "e"),
            new Tuple2<Integer, String>(9, "t"),
            new Tuple2<Integer, String>(9, "i"),
            new Tuple2<Integer, String>(9, "c"),
            new Tuple2<Integer, String>(9, "s")));

    JavaDStream<String> stream = JavaTestUtils.attachTestInputStream(ssc, inputData, 1);
    JavaPairDStream<Integer,String> flatMapped = stream.flatMap(new PairFlatMapFunction<String, Integer, String>() {
      @Override
      public Iterable<Tuple2<Integer, String>> call(String in) throws Exception {
        List<Tuple2<Integer, String>> out = Lists.newArrayList();
        for (String letter: in.split("(?!^)")) {
          out.add(new Tuple2<Integer, String>(in.length(), letter));
        }
        return out;
      }
    });
    JavaTestUtils.attachTestOutputStream(flatMapped);
    List<List<Tuple2<Integer, String>>> result = JavaTestUtils.runStreams(ssc, 3, 3);

    Assert.assertEquals(expected, result);
  }

  @Test
  public void testUnion() {
    List<List<Integer>> inputData1 = Arrays.asList(
        Arrays.asList(1,1),
        Arrays.asList(2,2),
        Arrays.asList(3,3));

    List<List<Integer>> inputData2 = Arrays.asList(
        Arrays.asList(4,4),
        Arrays.asList(5,5),
        Arrays.asList(6,6));

    List<List<Integer>> expected = Arrays.asList(
        Arrays.asList(1,1,4,4),
        Arrays.asList(2,2,5,5),
        Arrays.asList(3,3,6,6));

    JavaDStream<Integer> stream1 = JavaTestUtils.attachTestInputStream(ssc, inputData1, 2);
    JavaDStream<Integer> stream2 = JavaTestUtils.attachTestInputStream(ssc, inputData2, 2);

    JavaDStream<Integer> unioned = stream1.union(stream2);
    JavaTestUtils.attachTestOutputStream(unioned);
    List<List<Integer>> result = JavaTestUtils.runStreams(ssc, 3, 3);

    assertOrderInvariantEquals(expected, result);
  }

  /*
   * Performs an order-invariant comparison of lists representing two RDD streams. This allows
   * us to account for ordering variation within individual RDD's which occurs during windowing.
   */
  public static <T extends Comparable<T>> void assertOrderInvariantEquals(
      List<List<T>> expected, List<List<T>> actual) {
    for (List<T> list: expected) {
      Collections.sort(list);
    }
    for (List<T> list: actual) {
      Collections.sort(list);
    }
    Assert.assertEquals(expected, actual);
  }


  // PairDStream Functions
  @Test
  public void testPairFilter() {
    List<List<String>> inputData = Arrays.asList(
        Arrays.asList("giants", "dodgers"),
        Arrays.asList("yankees", "red socks"));

    List<List<Tuple2<String, Integer>>> expected = Arrays.asList(
        Arrays.asList(new Tuple2<String, Integer>("giants", 6)),
        Arrays.asList(new Tuple2<String, Integer>("yankees", 7)));

    JavaDStream<String> stream = JavaTestUtils.attachTestInputStream(ssc, inputData, 1);
    JavaPairDStream<String, Integer> pairStream = stream.map(
        new PairFunction<String, String, Integer>() {
          @Override
          public Tuple2<String, Integer> call(String in) throws Exception {
            return new Tuple2<String, Integer>(in, in.length());
          }
        });

    JavaPairDStream<String, Integer> filtered = pairStream.filter(
        new Function<Tuple2<String, Integer>, Boolean>() {
      @Override
      public Boolean call(Tuple2<String, Integer> in) throws Exception {
        return in._1().contains("a");
      }
    });
    JavaTestUtils.attachTestOutputStream(filtered);
    List<List<Tuple2<String, Integer>>> result = JavaTestUtils.runStreams(ssc, 2, 2);

    Assert.assertEquals(expected, result);
  }

  List<List<Tuple2<String, String>>> stringStringKVStream = Arrays.asList(
      Arrays.asList(new Tuple2<String, String>("california", "dodgers"),
          new Tuple2<String, String>("california", "giants"),
          new Tuple2<String, String>("new york", "yankees"),
          new Tuple2<String, String>("new york", "mets")),
      Arrays.asList(new Tuple2<String, String>("california", "sharks"),
          new Tuple2<String, String>("california", "ducks"),
          new Tuple2<String, String>("new york", "rangers"),
          new Tuple2<String, String>("new york", "islanders")));

  List<List<Tuple2<String, Integer>>> stringIntKVStream = Arrays.asList(
      Arrays.asList(
          new Tuple2<String, Integer>("california", 1),
          new Tuple2<String, Integer>("california", 3),
          new Tuple2<String, Integer>("new york", 4),
          new Tuple2<String, Integer>("new york", 1)),
      Arrays.asList(
          new Tuple2<String, Integer>("california", 5),
          new Tuple2<String, Integer>("california", 5),
          new Tuple2<String, Integer>("new york", 3),
          new Tuple2<String, Integer>("new york", 1)));

  @Test
  public void testPairMap() { // Maps pair -> pair of different type
    List<List<Tuple2<String, Integer>>> inputData = stringIntKVStream;

    List<List<Tuple2<Integer, String>>> expected = Arrays.asList(
        Arrays.asList(
                new Tuple2<Integer, String>(1, "california"),
                new Tuple2<Integer, String>(3, "california"),
                new Tuple2<Integer, String>(4, "new york"),
                new Tuple2<Integer, String>(1, "new york")),
        Arrays.asList(
                new Tuple2<Integer, String>(5, "california"),
                new Tuple2<Integer, String>(5, "california"),
                new Tuple2<Integer, String>(3, "new york"),
                new Tuple2<Integer, String>(1, "new york")));

    JavaDStream<Tuple2<String, Integer>> stream = JavaTestUtils.attachTestInputStream(ssc, inputData, 1);
    JavaPairDStream<String, Integer> pairStream = JavaPairDStream.fromJavaDStream(stream);
    JavaPairDStream<Integer, String> reversed = pairStream.map(
        new PairFunction<Tuple2<String, Integer>, Integer, String>() {
          @Override
          public Tuple2<Integer, String> call(Tuple2<String, Integer> in) throws Exception {
            return in.swap();
          }
    });

    JavaTestUtils.attachTestOutputStream(reversed);
    List<List<Tuple2<Integer, String>>> result = JavaTestUtils.runStreams(ssc, 2, 2);

    Assert.assertEquals(expected, result);
  }

  @Test
  public void testPairMapPartitions() { // Maps pair -> pair of different type
    List<List<Tuple2<String, Integer>>> inputData = stringIntKVStream;

    List<List<Tuple2<Integer, String>>> expected = Arrays.asList(
        Arrays.asList(
            new Tuple2<Integer, String>(1, "california"),
            new Tuple2<Integer, String>(3, "california"),
            new Tuple2<Integer, String>(4, "new york"),
            new Tuple2<Integer, String>(1, "new york")),
        Arrays.asList(
            new Tuple2<Integer, String>(5, "california"),
            new Tuple2<Integer, String>(5, "california"),
            new Tuple2<Integer, String>(3, "new york"),
            new Tuple2<Integer, String>(1, "new york")));

    JavaDStream<Tuple2<String, Integer>> stream = JavaTestUtils.attachTestInputStream(ssc, inputData, 1);
    JavaPairDStream<String, Integer> pairStream = JavaPairDStream.fromJavaDStream(stream);
    JavaPairDStream<Integer, String> reversed = pairStream.mapPartitions(
        new PairFlatMapFunction<Iterator<Tuple2<String, Integer>>, Integer, String>() {
          @Override
          public Iterable<Tuple2<Integer, String>> call(Iterator<Tuple2<String, Integer>> in) throws Exception {
            LinkedList<Tuple2<Integer, String>> out = new LinkedList<Tuple2<Integer, String>>();
            while (in.hasNext()) {
              Tuple2<String, Integer> next = in.next();
              out.add(next.swap());
            }
            return out;
          }
        });

    JavaTestUtils.attachTestOutputStream(reversed);
    List<List<Tuple2<Integer, String>>> result = JavaTestUtils.runStreams(ssc, 2, 2);

    Assert.assertEquals(expected, result);
  }

  @Test
  public void testPairMap2() { // Maps pair -> single
    List<List<Tuple2<String, Integer>>> inputData = stringIntKVStream;

    List<List<Integer>> expected = Arrays.asList(
            Arrays.asList(1, 3, 4, 1),
            Arrays.asList(5, 5, 3, 1));

    JavaDStream<Tuple2<String, Integer>> stream = JavaTestUtils.attachTestInputStream(ssc, inputData, 1);
    JavaPairDStream<String, Integer> pairStream = JavaPairDStream.fromJavaDStream(stream);
    JavaDStream<Integer> reversed = pairStream.map(
            new Function<Tuple2<String, Integer>, Integer>() {
              @Override
              public Integer call(Tuple2<String, Integer> in) throws Exception {
                return in._2();
              }
            });

    JavaTestUtils.attachTestOutputStream(reversed);
    List<List<Tuple2<Integer, String>>> result = JavaTestUtils.runStreams(ssc, 2, 2);

    Assert.assertEquals(expected, result);
  }

  @Test
  public void testPairToPairFlatMapWithChangingTypes() { // Maps pair -> pair
    List<List<Tuple2<String, Integer>>> inputData = Arrays.asList(
        Arrays.asList(
            new Tuple2<String, Integer>("hi", 1),
            new Tuple2<String, Integer>("ho", 2)),
        Arrays.asList(
            new Tuple2<String, Integer>("hi", 1),
            new Tuple2<String, Integer>("ho", 2)));

    List<List<Tuple2<Integer, String>>> expected = Arrays.asList(
        Arrays.asList(
            new Tuple2<Integer, String>(1, "h"),
            new Tuple2<Integer, String>(1, "i"),
            new Tuple2<Integer, String>(2, "h"),
            new Tuple2<Integer, String>(2, "o")),
        Arrays.asList(
            new Tuple2<Integer, String>(1, "h"),
            new Tuple2<Integer, String>(1, "i"),
            new Tuple2<Integer, String>(2, "h"),
            new Tuple2<Integer, String>(2, "o")));

    JavaDStream<Tuple2<String, Integer>> stream =
        JavaTestUtils.attachTestInputStream(ssc, inputData, 1);
    JavaPairDStream<String, Integer> pairStream = JavaPairDStream.fromJavaDStream(stream);
    JavaPairDStream<Integer, String> flatMapped = pairStream.flatMap(
        new PairFlatMapFunction<Tuple2<String, Integer>, Integer, String>() {
          @Override
          public Iterable<Tuple2<Integer, String>> call(Tuple2<String, Integer> in) throws Exception {
            List<Tuple2<Integer, String>> out = new LinkedList<Tuple2<Integer, String>>();
            for (Character s : in._1().toCharArray()) {
              out.add(new Tuple2<Integer, String>(in._2(), s.toString()));
            }
            return out;
          }
        });
    JavaTestUtils.attachTestOutputStream(flatMapped);
    List<List<Tuple2<String, Integer>>> result = JavaTestUtils.runStreams(ssc, 2, 2);

    Assert.assertEquals(expected, result);
  }

  @Test
  public void testPairGroupByKey() {
    List<List<Tuple2<String, String>>> inputData = stringStringKVStream;

    List<List<Tuple2<String, List<String>>>> expected = Arrays.asList(
        Arrays.asList(
            new Tuple2<String, List<String>>("california", Arrays.asList("dodgers", "giants")),
            new Tuple2<String, List<String>>("new york", Arrays.asList("yankees", "mets"))),
        Arrays.asList(
            new Tuple2<String, List<String>>("california", Arrays.asList("sharks", "ducks")),
            new Tuple2<String, List<String>>("new york", Arrays.asList("rangers", "islanders"))));

    JavaDStream<Tuple2<String, String>> stream = JavaTestUtils.attachTestInputStream(ssc, inputData, 1);
    JavaPairDStream<String, String> pairStream = JavaPairDStream.fromJavaDStream(stream);

    JavaPairDStream<String, List<String>> grouped = pairStream.groupByKey();
    JavaTestUtils.attachTestOutputStream(grouped);
    List<List<Tuple2<String, List<String>>>> result = JavaTestUtils.runStreams(ssc, 2, 2);

    Assert.assertEquals(expected, result);
  }

  @Test
  public void testPairReduceByKey() {
    List<List<Tuple2<String, Integer>>> inputData = stringIntKVStream;

    List<List<Tuple2<String, Integer>>> expected = Arrays.asList(
        Arrays.asList(
            new Tuple2<String, Integer>("california", 4),
            new Tuple2<String, Integer>("new york", 5)),
        Arrays.asList(
            new Tuple2<String, Integer>("california", 10),
            new Tuple2<String, Integer>("new york", 4)));

    JavaDStream<Tuple2<String, Integer>> stream = JavaTestUtils.attachTestInputStream(
        ssc, inputData, 1);
    JavaPairDStream<String, Integer> pairStream = JavaPairDStream.fromJavaDStream(stream);

    JavaPairDStream<String, Integer> reduced = pairStream.reduceByKey(new IntegerSum());

    JavaTestUtils.attachTestOutputStream(reduced);
    List<List<Tuple2<String, Integer>>> result = JavaTestUtils.runStreams(ssc, 2, 2);

    Assert.assertEquals(expected, result);
  }

  @Test
  public void testCombineByKey() {
    List<List<Tuple2<String, Integer>>> inputData = stringIntKVStream;

    List<List<Tuple2<String, Integer>>> expected = Arrays.asList(
        Arrays.asList(
            new Tuple2<String, Integer>("california", 4),
            new Tuple2<String, Integer>("new york", 5)),
        Arrays.asList(
            new Tuple2<String, Integer>("california", 10),
            new Tuple2<String, Integer>("new york", 4)));

    JavaDStream<Tuple2<String, Integer>> stream = JavaTestUtils.attachTestInputStream(
        ssc, inputData, 1);
    JavaPairDStream<String, Integer> pairStream = JavaPairDStream.fromJavaDStream(stream);

    JavaPairDStream<String, Integer> combined = pairStream.<Integer>combineByKey(
        new Function<Integer, Integer>() {
        @Override
          public Integer call(Integer i) throws Exception {
            return i;
          }
        }, new IntegerSum(), new IntegerSum(), new HashPartitioner(2));

    JavaTestUtils.attachTestOutputStream(combined);
    List<List<Tuple2<String, Integer>>> result = JavaTestUtils.runStreams(ssc, 2, 2);

    Assert.assertEquals(expected, result);
  }

  @Test
  public void testCountByValue() {
    List<List<String>> inputData = Arrays.asList(
      Arrays.asList("hello", "world"),
      Arrays.asList("hello", "moon"),
      Arrays.asList("hello"));

    List<List<Tuple2<String, Long>>> expected = Arrays.asList(
      Arrays.asList(
              new Tuple2<String, Long>("hello", 1L),
              new Tuple2<String, Long>("world", 1L)),
      Arrays.asList(
              new Tuple2<String, Long>("hello", 1L),
              new Tuple2<String, Long>("moon", 1L)),
      Arrays.asList(
              new Tuple2<String, Long>("hello", 1L)));

    JavaDStream<String> stream = JavaTestUtils.attachTestInputStream(ssc, inputData, 1);
    JavaPairDStream<String, Long> counted = stream.countByValue();
    JavaTestUtils.attachTestOutputStream(counted);
    List<List<Tuple2<String, Long>>> result = JavaTestUtils.runStreams(ssc, 3, 3);

    Assert.assertEquals(expected, result);
  }

  @Test
  public void testGroupByKeyAndWindow() {
    List<List<Tuple2<String, Integer>>> inputData = stringIntKVStream;

    List<List<Tuple2<String, List<Integer>>>> expected = Arrays.asList(
      Arrays.asList(
        new Tuple2<String, List<Integer>>("california", Arrays.asList(1, 3)),
        new Tuple2<String, List<Integer>>("new york", Arrays.asList(1, 4))
      ),
      Arrays.asList(
        new Tuple2<String, List<Integer>>("california", Arrays.asList(1, 3, 5, 5)),
        new Tuple2<String, List<Integer>>("new york", Arrays.asList(1, 1, 3, 4))
      ),
      Arrays.asList(
        new Tuple2<String, List<Integer>>("california", Arrays.asList(5, 5)),
        new Tuple2<String, List<Integer>>("new york", Arrays.asList(1, 3))
      )
    );

    JavaDStream<Tuple2<String, Integer>> stream = JavaTestUtils.attachTestInputStream(ssc, inputData, 1);
    JavaPairDStream<String, Integer> pairStream = JavaPairDStream.fromJavaDStream(stream);

    JavaPairDStream<String, List<Integer>> groupWindowed =
        pairStream.groupByKeyAndWindow(new Duration(2000), new Duration(1000));
    JavaTestUtils.attachTestOutputStream(groupWindowed);
    List<List<Tuple2<String, List<Integer>>>> result = JavaTestUtils.runStreams(ssc, 3, 3);

    assert(result.size() == expected.size());
    for (int i = 0; i < result.size(); i++) {
      assert(convert(result.get(i)).equals(convert(expected.get(i))));
    }
  }

  private HashSet<Tuple2<String, HashSet<Integer>>> convert(List<Tuple2<String, List<Integer>>> listOfTuples) {
    List<Tuple2<String, HashSet<Integer>>> newListOfTuples = new ArrayList<Tuple2<String, HashSet<Integer>>>();
    for (Tuple2<String, List<Integer>> tuple: listOfTuples) {
      newListOfTuples.add(convert(tuple));
    }
    return new HashSet<Tuple2<String, HashSet<Integer>>>(newListOfTuples);
  }

  private Tuple2<String, HashSet<Integer>> convert(Tuple2<String, List<Integer>> tuple) {
    return new Tuple2<String, HashSet<Integer>>(tuple._1(), new HashSet<Integer>(tuple._2()));
  }

  @Test
  public void testReduceByKeyAndWindow() {
    List<List<Tuple2<String, Integer>>> inputData = stringIntKVStream;

    List<List<Tuple2<String, Integer>>> expected = Arrays.asList(
        Arrays.asList(new Tuple2<String, Integer>("california", 4),
            new Tuple2<String, Integer>("new york", 5)),
        Arrays.asList(new Tuple2<String, Integer>("california", 14),
            new Tuple2<String, Integer>("new york", 9)),
        Arrays.asList(new Tuple2<String, Integer>("california", 10),
            new Tuple2<String, Integer>("new york", 4)));

    JavaDStream<Tuple2<String, Integer>> stream = JavaTestUtils.attachTestInputStream(ssc, inputData, 1);
    JavaPairDStream<String, Integer> pairStream = JavaPairDStream.fromJavaDStream(stream);

    JavaPairDStream<String, Integer> reduceWindowed =
        pairStream.reduceByKeyAndWindow(new IntegerSum(), new Duration(2000), new Duration(1000));
    JavaTestUtils.attachTestOutputStream(reduceWindowed);
    List<List<Tuple2<String, Integer>>> result = JavaTestUtils.runStreams(ssc, 3, 3);

    Assert.assertEquals(expected, result);
  }

  @Test
  public void testUpdateStateByKey() {
    List<List<Tuple2<String, Integer>>> inputData = stringIntKVStream;

    List<List<Tuple2<String, Integer>>> expected = Arrays.asList(
        Arrays.asList(new Tuple2<String, Integer>("california", 4),
            new Tuple2<String, Integer>("new york", 5)),
        Arrays.asList(new Tuple2<String, Integer>("california", 14),
            new Tuple2<String, Integer>("new york", 9)),
        Arrays.asList(new Tuple2<String, Integer>("california", 14),
            new Tuple2<String, Integer>("new york", 9)));

    JavaDStream<Tuple2<String, Integer>> stream = JavaTestUtils.attachTestInputStream(ssc, inputData, 1);
    JavaPairDStream<String, Integer> pairStream = JavaPairDStream.fromJavaDStream(stream);

    JavaPairDStream<String, Integer> updated = pairStream.updateStateByKey(
        new Function2<List<Integer>, Optional<Integer>, Optional<Integer>>() {
        @Override
        public Optional<Integer> call(List<Integer> values, Optional<Integer> state) {
          int out = 0;
          if (state.isPresent()) {
            out = out + state.get();
          }
          for (Integer v: values) {
            out = out + v;
          }
          return Optional.of(out);
        }
        });
    JavaTestUtils.attachTestOutputStream(updated);
    List<List<Tuple2<String, Integer>>> result = JavaTestUtils.runStreams(ssc, 3, 3);

    Assert.assertEquals(expected, result);
  }

  @Test
  public void testReduceByKeyAndWindowWithInverse() {
    List<List<Tuple2<String, Integer>>> inputData = stringIntKVStream;

    List<List<Tuple2<String, Integer>>> expected = Arrays.asList(
        Arrays.asList(new Tuple2<String, Integer>("california", 4),
            new Tuple2<String, Integer>("new york", 5)),
        Arrays.asList(new Tuple2<String, Integer>("california", 14),
            new Tuple2<String, Integer>("new york", 9)),
        Arrays.asList(new Tuple2<String, Integer>("california", 10),
            new Tuple2<String, Integer>("new york", 4)));

    JavaDStream<Tuple2<String, Integer>> stream = JavaTestUtils.attachTestInputStream(ssc, inputData, 1);
    JavaPairDStream<String, Integer> pairStream = JavaPairDStream.fromJavaDStream(stream);

    JavaPairDStream<String, Integer> reduceWindowed =
        pairStream.reduceByKeyAndWindow(new IntegerSum(), new IntegerDifference(), new Duration(2000), new Duration(1000));
    JavaTestUtils.attachTestOutputStream(reduceWindowed);
    List<List<Tuple2<String, Integer>>> result = JavaTestUtils.runStreams(ssc, 3, 3);

    Assert.assertEquals(expected, result);
  }

  @Test
  public void testCountByValueAndWindow() {
    List<List<String>> inputData = Arrays.asList(
        Arrays.asList("hello", "world"),
        Arrays.asList("hello", "moon"),
        Arrays.asList("hello"));

    List<List<Tuple2<String, Long>>> expected = Arrays.asList(
        Arrays.asList(
            new Tuple2<String, Long>("hello", 1L),
            new Tuple2<String, Long>("world", 1L)),
        Arrays.asList(
            new Tuple2<String, Long>("hello", 2L),
            new Tuple2<String, Long>("world", 1L),
            new Tuple2<String, Long>("moon", 1L)),
        Arrays.asList(
            new Tuple2<String, Long>("hello", 2L),
            new Tuple2<String, Long>("moon", 1L)));

    JavaDStream<String> stream = JavaTestUtils.attachTestInputStream(
        ssc, inputData, 1);
    JavaPairDStream<String, Long> counted =
      stream.countByValueAndWindow(new Duration(2000), new Duration(1000));
    JavaTestUtils.attachTestOutputStream(counted);
    List<List<Tuple2<String, Long>>> result = JavaTestUtils.runStreams(ssc, 3, 3);

    Assert.assertEquals(expected, result);
  }

  @Test
  public void testPairTransform() {
    List<List<Tuple2<Integer, Integer>>> inputData = Arrays.asList(
        Arrays.asList(
            new Tuple2<Integer, Integer>(3, 5),
            new Tuple2<Integer, Integer>(1, 5),
            new Tuple2<Integer, Integer>(4, 5),
            new Tuple2<Integer, Integer>(2, 5)),
        Arrays.asList(
            new Tuple2<Integer, Integer>(2, 5),
            new Tuple2<Integer, Integer>(3, 5),
            new Tuple2<Integer, Integer>(4, 5),
            new Tuple2<Integer, Integer>(1, 5)));

    List<List<Tuple2<Integer, Integer>>> expected = Arrays.asList(
        Arrays.asList(
            new Tuple2<Integer, Integer>(1, 5),
            new Tuple2<Integer, Integer>(2, 5),
            new Tuple2<Integer, Integer>(3, 5),
            new Tuple2<Integer, Integer>(4, 5)),
        Arrays.asList(
            new Tuple2<Integer, Integer>(1, 5),
            new Tuple2<Integer, Integer>(2, 5),
            new Tuple2<Integer, Integer>(3, 5),
            new Tuple2<Integer, Integer>(4, 5)));

    JavaDStream<Tuple2<Integer, Integer>> stream = JavaTestUtils.attachTestInputStream(
        ssc, inputData, 1);
    JavaPairDStream<Integer, Integer> pairStream = JavaPairDStream.fromJavaDStream(stream);

    JavaPairDStream<Integer, Integer> sorted = pairStream.transform(
        new Function<JavaPairRDD<Integer, Integer>, JavaPairRDD<Integer, Integer>>() {
          @Override
          public JavaPairRDD<Integer, Integer> call(JavaPairRDD<Integer, Integer> in) throws Exception {
            return in.sortByKey();
          }
        });

    JavaTestUtils.attachTestOutputStream(sorted);
    List<List<Tuple2<String, String>>> result = JavaTestUtils.runStreams(ssc, 2, 2);

    Assert.assertEquals(expected, result);
  }

  @Test
  public void testPairToNormalRDDTransform() {
    List<List<Tuple2<Integer, Integer>>> inputData = Arrays.asList(
        Arrays.asList(
            new Tuple2<Integer, Integer>(3, 5),
            new Tuple2<Integer, Integer>(1, 5),
            new Tuple2<Integer, Integer>(4, 5),
            new Tuple2<Integer, Integer>(2, 5)),
        Arrays.asList(
            new Tuple2<Integer, Integer>(2, 5),
            new Tuple2<Integer, Integer>(3, 5),
            new Tuple2<Integer, Integer>(4, 5),
            new Tuple2<Integer, Integer>(1, 5)));

    List<List<Integer>> expected = Arrays.asList(
        Arrays.asList(3,1,4,2),
        Arrays.asList(2,3,4,1));

    JavaDStream<Tuple2<Integer, Integer>> stream = JavaTestUtils.attachTestInputStream(
        ssc, inputData, 1);
    JavaPairDStream<Integer, Integer> pairStream = JavaPairDStream.fromJavaDStream(stream);

    JavaDStream<Integer> firstParts = pairStream.transform(
        new Function<JavaPairRDD<Integer, Integer>, JavaRDD<Integer>>() {
          @Override
          public JavaRDD<Integer> call(JavaPairRDD<Integer, Integer> in) throws Exception {
            return in.map(new Function<Tuple2<Integer, Integer>, Integer>() {
              @Override
              public Integer call(Tuple2<Integer, Integer> in) {
                return in._1();
              }
            });
          }
        });

    JavaTestUtils.attachTestOutputStream(firstParts);
    List<List<Integer>> result = JavaTestUtils.runStreams(ssc, 2, 2);

    Assert.assertEquals(expected, result);
  }

  public void testMapValues() {
    List<List<Tuple2<String, String>>> inputData = stringStringKVStream;

    List<List<Tuple2<String, String>>> expected = Arrays.asList(
        Arrays.asList(new Tuple2<String, String>("california", "DODGERS"),
            new Tuple2<String, String>("california", "GIANTS"),
            new Tuple2<String, String>("new york", "YANKEES"),
            new Tuple2<String, String>("new york", "METS")),
        Arrays.asList(new Tuple2<String, String>("california", "SHARKS"),
            new Tuple2<String, String>("california", "DUCKS"),
            new Tuple2<String, String>("new york", "RANGERS"),
            new Tuple2<String, String>("new york", "ISLANDERS")));

    JavaDStream<Tuple2<String, String>> stream = JavaTestUtils.attachTestInputStream(
        ssc, inputData, 1);
    JavaPairDStream<String, String> pairStream = JavaPairDStream.fromJavaDStream(stream);

    JavaPairDStream<String, String> mapped = pairStream.mapValues(new Function<String, String>() {
      @Override
      public String call(String s) throws Exception {
        return s.toUpperCase();
      }
    });

    JavaTestUtils.attachTestOutputStream(mapped);
    List<List<Tuple2<String, String>>> result = JavaTestUtils.runStreams(ssc, 2, 2);

    Assert.assertEquals(expected, result);
  }

  @Test
  public void testFlatMapValues() {
    List<List<Tuple2<String, String>>> inputData = stringStringKVStream;

    List<List<Tuple2<String, String>>> expected = Arrays.asList(
        Arrays.asList(new Tuple2<String, String>("california", "dodgers1"),
            new Tuple2<String, String>("california", "dodgers2"),
            new Tuple2<String, String>("california", "giants1"),
            new Tuple2<String, String>("california", "giants2"),
            new Tuple2<String, String>("new york", "yankees1"),
            new Tuple2<String, String>("new york", "yankees2"),
            new Tuple2<String, String>("new york", "mets1"),
            new Tuple2<String, String>("new york", "mets2")),
        Arrays.asList(new Tuple2<String, String>("california", "sharks1"),
            new Tuple2<String, String>("california", "sharks2"),
            new Tuple2<String, String>("california", "ducks1"),
            new Tuple2<String, String>("california", "ducks2"),
            new Tuple2<String, String>("new york", "rangers1"),
            new Tuple2<String, String>("new york", "rangers2"),
            new Tuple2<String, String>("new york", "islanders1"),
            new Tuple2<String, String>("new york", "islanders2")));

    JavaDStream<Tuple2<String, String>> stream = JavaTestUtils.attachTestInputStream(
        ssc, inputData, 1);
    JavaPairDStream<String, String> pairStream = JavaPairDStream.fromJavaDStream(stream);


    JavaPairDStream<String, String> flatMapped = pairStream.flatMapValues(
        new Function<String, Iterable<String>>() {
          @Override
          public Iterable<String> call(String in) {
            List<String> out = new ArrayList<String>();
            out.add(in + "1");
            out.add(in + "2");
            return out;
          }
        });

    JavaTestUtils.attachTestOutputStream(flatMapped);
    List<List<Tuple2<String, String>>> result = JavaTestUtils.runStreams(ssc, 2, 2);

    Assert.assertEquals(expected, result);
  }

  @Test
  public void testCoGroup() {
    List<List<Tuple2<String, String>>> stringStringKVStream1 = Arrays.asList(
        Arrays.asList(new Tuple2<String, String>("california", "dodgers"),
            new Tuple2<String, String>("new york", "yankees")),
        Arrays.asList(new Tuple2<String, String>("california", "sharks"),
            new Tuple2<String, String>("new york", "rangers")));

    List<List<Tuple2<String, String>>> stringStringKVStream2 = Arrays.asList(
        Arrays.asList(new Tuple2<String, String>("california", "giants"),
            new Tuple2<String, String>("new york", "mets")),
        Arrays.asList(new Tuple2<String, String>("california", "ducks"),
            new Tuple2<String, String>("new york", "islanders")));


    List<List<Tuple2<String, Tuple2<List<String>, List<String>>>>> expected = Arrays.asList(
        Arrays.asList(
            new Tuple2<String, Tuple2<List<String>, List<String>>>("california",
                new Tuple2<List<String>, List<String>>(Arrays.asList("dodgers"), Arrays.asList("giants"))),
            new Tuple2<String, Tuple2<List<String>, List<String>>>("new york",
                new Tuple2<List<String>, List<String>>(Arrays.asList("yankees"), Arrays.asList("mets")))),
        Arrays.asList(
            new Tuple2<String, Tuple2<List<String>, List<String>>>("california",
                new Tuple2<List<String>, List<String>>(Arrays.asList("sharks"), Arrays.asList("ducks"))),
            new Tuple2<String, Tuple2<List<String>, List<String>>>("new york",
                new Tuple2<List<String>, List<String>>(Arrays.asList("rangers"), Arrays.asList("islanders")))));


    JavaDStream<Tuple2<String, String>> stream1 = JavaTestUtils.attachTestInputStream(
        ssc, stringStringKVStream1, 1);
    JavaPairDStream<String, String> pairStream1 = JavaPairDStream.fromJavaDStream(stream1);

    JavaDStream<Tuple2<String, String>> stream2 = JavaTestUtils.attachTestInputStream(
        ssc, stringStringKVStream2, 1);
    JavaPairDStream<String, String> pairStream2 = JavaPairDStream.fromJavaDStream(stream2);

    JavaPairDStream<String, Tuple2<List<String>, List<String>>> grouped = pairStream1.cogroup(pairStream2);
    JavaTestUtils.attachTestOutputStream(grouped);
    List<List<Tuple2<String, Tuple2<List<String>, List<String>>>>> result = JavaTestUtils.runStreams(ssc, 2, 2);

    Assert.assertEquals(expected, result);
  }

  @Test
  public void testJoin() {
    List<List<Tuple2<String, String>>> stringStringKVStream1 = Arrays.asList(
        Arrays.asList(new Tuple2<String, String>("california", "dodgers"),
            new Tuple2<String, String>("new york", "yankees")),
        Arrays.asList(new Tuple2<String, String>("california", "sharks"),
            new Tuple2<String, String>("new york", "rangers")));

    List<List<Tuple2<String, String>>> stringStringKVStream2 = Arrays.asList(
        Arrays.asList(new Tuple2<String, String>("california", "giants"),
            new Tuple2<String, String>("new york", "mets")),
        Arrays.asList(new Tuple2<String, String>("california", "ducks"),
            new Tuple2<String, String>("new york", "islanders")));


    List<List<Tuple2<String, Tuple2<String, String>>>> expected = Arrays.asList(
        Arrays.asList(
            new Tuple2<String, Tuple2<String, String>>("california",
                new Tuple2<String, String>("dodgers", "giants")),
            new Tuple2<String, Tuple2<String, String>>("new york",
                new Tuple2<String, String>("yankees", "mets"))),
        Arrays.asList(
            new Tuple2<String, Tuple2<String, String>>("california",
                new Tuple2<String, String>("sharks", "ducks")),
            new Tuple2<String, Tuple2<String, String>>("new york",
                new Tuple2<String, String>("rangers", "islanders"))));


    JavaDStream<Tuple2<String, String>> stream1 = JavaTestUtils.attachTestInputStream(
        ssc, stringStringKVStream1, 1);
    JavaPairDStream<String, String> pairStream1 = JavaPairDStream.fromJavaDStream(stream1);

    JavaDStream<Tuple2<String, String>> stream2 = JavaTestUtils.attachTestInputStream(
        ssc, stringStringKVStream2, 1);
    JavaPairDStream<String, String> pairStream2 = JavaPairDStream.fromJavaDStream(stream2);

    JavaPairDStream<String, Tuple2<String, String>> joined = pairStream1.join(pairStream2);
    JavaTestUtils.attachTestOutputStream(joined);
    List<List<Tuple2<String, Tuple2<String, String>>>> result = JavaTestUtils.runStreams(ssc, 2, 2);

    Assert.assertEquals(expected, result);
  }

  @Test
  public void testLeftOuterJoin() {
    List<List<Tuple2<String, String>>> stringStringKVStream1 = Arrays.asList(
        Arrays.asList(new Tuple2<String, String>("california", "dodgers"),
            new Tuple2<String, String>("new york", "yankees")),
        Arrays.asList(new Tuple2<String, String>("california", "sharks") ));

    List<List<Tuple2<String, String>>> stringStringKVStream2 = Arrays.asList(
        Arrays.asList(new Tuple2<String, String>("california", "giants") ),
        Arrays.asList(new Tuple2<String, String>("new york", "islanders") )

    );

    List<List<Long>> expected = Arrays.asList(Arrays.asList(2L), Arrays.asList(1L));

    JavaDStream<Tuple2<String, String>> stream1 = JavaTestUtils.attachTestInputStream(
        ssc, stringStringKVStream1, 1);
    JavaPairDStream<String, String> pairStream1 = JavaPairDStream.fromJavaDStream(stream1);

    JavaDStream<Tuple2<String, String>> stream2 = JavaTestUtils.attachTestInputStream(
        ssc, stringStringKVStream2, 1);
    JavaPairDStream<String, String> pairStream2 = JavaPairDStream.fromJavaDStream(stream2);

    JavaPairDStream<String, Tuple2<String, Optional<String>>> joined = pairStream1.leftOuterJoin(pairStream2);
    JavaDStream<Long> counted = joined.count();
    JavaTestUtils.attachTestOutputStream(counted);
    List<List<Long>> result = JavaTestUtils.runStreams(ssc, 2, 2);

    Assert.assertEquals(expected, result);
  }

  @Test
  public void testCheckpointMasterRecovery() throws InterruptedException {
    List<List<String>> inputData = Arrays.asList(
        Arrays.asList("this", "is"),
        Arrays.asList("a", "test"),
        Arrays.asList("counting", "letters"));

    List<List<Integer>> expectedInitial = Arrays.asList(
        Arrays.asList(4,2));
    List<List<Integer>> expectedFinal = Arrays.asList(
        Arrays.asList(1,4),
        Arrays.asList(8,7));

    File tempDir = Files.createTempDir();
    ssc.checkpoint(tempDir.getAbsolutePath());

    JavaDStream<String> stream = JavaCheckpointTestUtils.attachTestInputStream(ssc, inputData, 1);
    JavaDStream<Integer> letterCount = stream.map(new Function<String, Integer>() {
      @Override
      public Integer call(String s) throws Exception {
        return s.length();
      }
    });
    JavaCheckpointTestUtils.attachTestOutputStream(letterCount);
    List<List<Integer>> initialResult = JavaTestUtils.runStreams(ssc, 1, 1);

    assertOrderInvariantEquals(expectedInitial, initialResult);
    Thread.sleep(1000);
    ssc.stop();

    ssc = new JavaStreamingContext(tempDir.getAbsolutePath());
    // Tweak to take into consideration that the last batch before failure
    // will be re-processed after recovery
    List<List<Integer>> finalResult = JavaCheckpointTestUtils.runStreams(ssc, 2, 3);
    assertOrderInvariantEquals(expectedFinal, finalResult.subList(1, 3));
  }


  /** TEST DISABLED: Pending a discussion about checkpoint() semantics with TD
  @Test
  public void testCheckpointofIndividualStream() throws InterruptedException {
    List<List<String>> inputData = Arrays.asList(
        Arrays.asList("this", "is"),
        Arrays.asList("a", "test"),
        Arrays.asList("counting", "letters"));

    List<List<Integer>> expected = Arrays.asList(
        Arrays.asList(4,2),
        Arrays.asList(1,4),
        Arrays.asList(8,7));

    JavaDStream stream = JavaCheckpointTestUtils.attachTestInputStream(ssc, inputData, 1);
    JavaDStream letterCount = stream.map(new Function<String, Integer>() {
      @Override
      public Integer call(String s) throws Exception {
        return s.length();
      }
    });
    JavaCheckpointTestUtils.attachTestOutputStream(letterCount);

    letterCount.checkpoint(new Duration(1000));

    List<List<Integer>> result1 = JavaCheckpointTestUtils.runStreams(ssc, 3, 3);
    assertOrderInvariantEquals(expected, result1);
  }
  */

  // Input stream tests. These mostly just test that we can instantiate a given InputStream with
  // Java arguments and assign it to a JavaDStream without producing type errors. Testing of the
  // InputStream functionality is deferred to the existing Scala tests.
  @Test
  public void testKafkaStream() {
    HashMap<String, Integer> topics = Maps.newHashMap();
<<<<<<< HEAD
    JavaDStream<String> test1 = ssc.kafkaStream("localhost:12345", "group", topics);
    JavaDStream<String> test2 = ssc.kafkaStream("localhost:12345", "group", topics,
      StorageLevel.MEMORY_AND_DISK());

    HashMap<String, String> kafkaParams = Maps.newHashMap();
    kafkaParams.put("zk.connect","localhost:12345");
    kafkaParams.put("groupid","consumer-group");
    JavaDStream<String> test3 = ssc.kafkaStream(String.class, StringDecoder.class, kafkaParams, topics,
=======
    JavaPairDStream<String, String> test1 = ssc.kafkaStream("localhost:12345", "group", topics);
    JavaPairDStream<String, String> test2 = ssc.kafkaStream("localhost:12345", "group", topics,
      StorageLevel.MEMORY_AND_DISK());

    HashMap<String, String> kafkaParams = Maps.newHashMap();
    kafkaParams.put("zookeeper.connect","localhost:12345");
    kafkaParams.put("group.id","consumer-group");
    JavaPairDStream<String, String> test3 = ssc.kafkaStream(
      String.class,
      String.class,
      StringDecoder.class,
      StringDecoder.class,
      kafkaParams,
      topics,
>>>>>>> 3d4ad84b
      StorageLevel.MEMORY_AND_DISK());
  }

  @Test
  public void testSocketTextStream() {
    JavaDStream<String> test = ssc.socketTextStream("localhost", 12345);
  }

  @Test
  public void testSocketString() {
    class Converter extends Function<InputStream, Iterable<String>> {
      public Iterable<String> call(InputStream in) {
        BufferedReader reader = new BufferedReader(new InputStreamReader(in));
        List<String> out = new ArrayList<String>();
        try {
          while (true) {
            String line = reader.readLine();
            if (line == null) { break; }
            out.add(line);
          }
        } catch (IOException e) { }
        return out;
      }
    }

    JavaDStream<String> test = ssc.socketStream(
      "localhost",
      12345,
      new Converter(),
      StorageLevel.MEMORY_ONLY());
  }

  @Test
  public void testTextFileStream() {
    JavaDStream<String> test = ssc.textFileStream("/tmp/foo");
  }

  @Test
  public void testRawSocketStream() {
    JavaDStream<String> test = ssc.rawSocketStream("localhost", 12345);
  }

  @Test
  public void testFlumeStream() {
    JavaDStream<SparkFlumeEvent> test = ssc.flumeStream("localhost", 12345, StorageLevel.MEMORY_ONLY());
  }

  @Test
  public void testFileStream() {
    JavaPairDStream<String, String> foo =
      ssc.<String, String, SequenceFileInputFormat<String,String>>fileStream("/tmp/foo");
  }

  @Test
  public void testTwitterStream() {
    String[] filters = new String[] { "good", "bad", "ugly" };
    JavaDStream<Status> test = ssc.twitterStream(filters, StorageLevel.MEMORY_ONLY());
  }

  @Test
  public void testActorStream() {
    JavaDStream<String> test = ssc.actorStream((Props)null, "TestActor", StorageLevel.MEMORY_ONLY());
  }

  @Test
  public void testZeroMQStream() {
    JavaDStream<String> test = ssc.zeroMQStream("url", (Subscribe) null, new Function<byte[][], Iterable<String>>() {
      @Override
      public Iterable<String> call(byte[][] b) throws Exception {
        return null;
      }
    });
  }
}<|MERGE_RESOLUTION|>--- conflicted
+++ resolved
@@ -1599,16 +1599,6 @@
   @Test
   public void testKafkaStream() {
     HashMap<String, Integer> topics = Maps.newHashMap();
-<<<<<<< HEAD
-    JavaDStream<String> test1 = ssc.kafkaStream("localhost:12345", "group", topics);
-    JavaDStream<String> test2 = ssc.kafkaStream("localhost:12345", "group", topics,
-      StorageLevel.MEMORY_AND_DISK());
-
-    HashMap<String, String> kafkaParams = Maps.newHashMap();
-    kafkaParams.put("zk.connect","localhost:12345");
-    kafkaParams.put("groupid","consumer-group");
-    JavaDStream<String> test3 = ssc.kafkaStream(String.class, StringDecoder.class, kafkaParams, topics,
-=======
     JavaPairDStream<String, String> test1 = ssc.kafkaStream("localhost:12345", "group", topics);
     JavaPairDStream<String, String> test2 = ssc.kafkaStream("localhost:12345", "group", topics,
       StorageLevel.MEMORY_AND_DISK());
@@ -1623,7 +1613,6 @@
       StringDecoder.class,
       kafkaParams,
       topics,
->>>>>>> 3d4ad84b
       StorageLevel.MEMORY_AND_DISK());
   }
 

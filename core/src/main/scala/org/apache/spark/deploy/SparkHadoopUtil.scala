--- conflicted
+++ resolved
@@ -21,14 +21,9 @@
 import org.apache.hadoop.mapred.JobConf
 import org.apache.hadoop.security.Credentials
 
-<<<<<<< HEAD
 import com.google.common.collect.MapMaker
 
 import org.apache.spark.SparkException
-
-=======
-import org.apache.spark.SparkException
->>>>>>> 8f1098a3
 
 /**
  * Contains util methods to interact with Hadoop from Spark.
@@ -49,15 +44,10 @@
   def addCredentials(conf: JobConf) {}
 
   def isYarnMode(): Boolean = { false }
-<<<<<<< HEAD
 
   def getCurrentUserCredentials(): Credentials = { null }
 }
 
-=======
-}
-  
->>>>>>> 8f1098a3
 object SparkHadoopUtil {
   private val hadoop = { 
     val yarnMode = java.lang.Boolean.valueOf(System.getProperty("SPARK_YARN_MODE", System.getenv("SPARK_YARN_MODE")))

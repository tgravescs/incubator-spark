--- conflicted
+++ resolved
@@ -136,9 +136,8 @@
   }
 
   def read[T](id: Long): T = {
-<<<<<<< HEAD
     logDebug("broadcast read server: " +  serverUri + " id: broadcast-"+id)
-    val url = serverUri + "/broadcast-" + id
+    val url = serverUri + "/" + BroadcastBlockId(id).name
 
     var uc: URLConnection = null
     if (SecurityManager.isAuthenticationEnabled()) {
@@ -171,10 +170,6 @@
     }
 
     val stream = uc.getInputStream();
-
-=======
-    val url = serverUri + "/" + BroadcastBlockId(id).name
->>>>>>> aec9bf90
     val in = {
       if (compress) {
         compressionCodec.compressedInputStream(stream)

/*
 * Licensed to the Apache Software Foundation (ASF) under one or more
 * contributor license agreements.  See the NOTICE file distributed with
 * this work for additional information regarding copyright ownership.
 * The ASF licenses this file to You under the Apache License, Version 2.0
 * (the "License"); you may not use this file except in compliance with
 * the License.  You may obtain a copy of the License at
 *
 *    http://www.apache.org/licenses/LICENSE-2.0
 *
 * Unless required by applicable law or agreed to in writing, software
 * distributed under the License is distributed on an "AS IS" BASIS,
 * WITHOUT WARRANTIES OR CONDITIONS OF ANY KIND, either express or implied.
 * See the License for the specific language governing permissions and
 * limitations under the License.
 */

package org.apache.spark

import collection.mutable
import serializer.Serializer

import akka.actor.{Actor, ActorRef, Props, ActorSystemImpl, ActorSystem}
import akka.remote.RemoteActorRefProvider

import org.apache.spark.broadcast.BroadcastManager
import org.apache.spark.metrics.MetricsSystem
import org.apache.spark.storage.{BlockManagerMasterActor, BlockManager, BlockManagerMaster}
import org.apache.spark.network.ConnectionManager
import org.apache.spark.serializer.{Serializer, SerializerManager}
import org.apache.spark.util.{Utils, AkkaUtils}
import org.apache.spark.api.python.PythonWorkerFactory

import com.google.common.collect.MapMaker

/**
 * Holds all the runtime environment objects for a running Spark instance (either master or worker),
 * including the serializer, Akka actor system, block manager, map output tracker, etc. Currently
 * Spark code finds the SparkEnv through a thread-local variable, so each thread that accesses these
 * objects needs to have the right SparkEnv set. You can get the current environment with
 * SparkEnv.get (e.g. after creating a SparkContext) and set it with SparkEnv.set.
 */
class SparkEnv (
    val executorId: String,
    val actorSystem: ActorSystem,
    val serializerManager: SerializerManager,
    val serializer: Serializer,
    val closureSerializer: Serializer,
    val cacheManager: CacheManager,
    val mapOutputTracker: MapOutputTracker,
    val shuffleFetcher: ShuffleFetcher,
    val broadcastManager: BroadcastManager,
    val blockManager: BlockManager,
    val connectionManager: ConnectionManager,
    val httpFileServer: HttpFileServer,
    val sparkFilesDir: String,
    val metricsSystem: MetricsSystem) {

  private val pythonWorkers = mutable.HashMap[(String, Map[String, String]), PythonWorkerFactory]()

<<<<<<< HEAD
=======
  // A general, soft-reference map for metadata needed during HadoopRDD split computation
  // (e.g., HadoopFileRDD uses this to cache JobConfs and InputFormats).
  private[spark] val hadoopJobMetadata = new MapMaker().softValues().makeMap[String, Any]()

>>>>>>> 8f1098a3
  def stop() {
    pythonWorkers.foreach { case(key, worker) => worker.stop() }
    httpFileServer.stop()
    mapOutputTracker.stop()
    shuffleFetcher.stop()
    broadcastManager.stop()
    blockManager.stop()
    blockManager.master.stop()
    metricsSystem.stop()
    actorSystem.shutdown()
    // Unfortunately Akka's awaitTermination doesn't actually wait for the Netty server to shut
    // down, but let's call it anyway in case it gets fixed in a later release
    actorSystem.awaitTermination()
  }

  def createPythonWorker(pythonExec: String, envVars: Map[String, String]): java.net.Socket = {
    synchronized {
      val key = (pythonExec, envVars)
      pythonWorkers.getOrElseUpdate(key, new PythonWorkerFactory(pythonExec, envVars)).create()
    }
  }
}

object SparkEnv extends Logging {
  private val env = new ThreadLocal[SparkEnv]
  @volatile private var lastSetSparkEnv : SparkEnv = _

  def set(e: SparkEnv) {
	  lastSetSparkEnv = e
    env.set(e)
  }

  /**
   * Returns the ThreadLocal SparkEnv, if non-null. Else returns the SparkEnv
   * previously set in any thread.
   */
  def get: SparkEnv = {
    Option(env.get()).getOrElse(lastSetSparkEnv)
  }

  /**
   * Returns the ThreadLocal SparkEnv.
   */
  def getThreadLocal : SparkEnv = {
	  env.get()
  }

  def createFromSystemProperties(
      executorId: String,
      hostname: String,
      port: Int,
      isDriver: Boolean,
      isLocal: Boolean): SparkEnv = {

    val (actorSystem, boundPort) = AkkaUtils.createActorSystem("spark", hostname, port)

    // Bit of a hack: If this is the driver and our port was 0 (meaning bind to any free port),
    // figure out which port number Akka actually bound to and set spark.driver.port to it.
    if (isDriver && port == 0) {
      System.setProperty("spark.driver.port", boundPort.toString)
    }

    // set only if unset until now.
    if (System.getProperty("spark.hostPort", null) == null) {
      if (!isDriver){
        // unexpected
        Utils.logErrorWithStack("Unexpected NOT to have spark.hostPort set")
      }
      Utils.checkHost(hostname)
      System.setProperty("spark.hostPort", hostname + ":" + boundPort)
    }

    val classLoader = Thread.currentThread.getContextClassLoader

    // Create an instance of the class named by the given Java system property, or by
    // defaultClassName if the property is not set, and return it as a T
    def instantiateClass[T](propertyName: String, defaultClassName: String): T = {
      val name = System.getProperty(propertyName, defaultClassName)
      Class.forName(name, true, classLoader).newInstance().asInstanceOf[T]
    }

    val serializerManager = new SerializerManager

    val serializer = serializerManager.setDefault(
      System.getProperty("spark.serializer", "org.apache.spark.serializer.JavaSerializer"))

    val closureSerializer = serializerManager.get(
      System.getProperty("spark.closure.serializer", "org.apache.spark.serializer.JavaSerializer"))

    def registerOrLookup(name: String, newActor: => Actor): ActorRef = {
      if (isDriver) {
        logInfo("Registering " + name)
        actorSystem.actorOf(Props(newActor), name = name)
      } else {
        val driverHost: String = System.getProperty("spark.driver.host", "localhost")
        val driverPort: Int = System.getProperty("spark.driver.port", "7077").toInt
        Utils.checkHost(driverHost, "Expected hostname")
        val url = "akka://spark@%s:%s/user/%s".format(driverHost, driverPort, name)
        logInfo("Connecting to " + name + ": " + url)
        actorSystem.actorFor(url)
      }
    }

    val blockManagerMaster = new BlockManagerMaster(registerOrLookup(
      "BlockManagerMaster",
      new BlockManagerMasterActor(isLocal)))
    val blockManager = new BlockManager(executorId, actorSystem, blockManagerMaster, serializer)

    val connectionManager = blockManager.connectionManager

    val broadcastManager = new BroadcastManager(isDriver)

    val cacheManager = new CacheManager(blockManager)

    // Have to assign trackerActor after initialization as MapOutputTrackerActor
    // requires the MapOutputTracker itself
    val mapOutputTracker =  if (isDriver) {
      new MapOutputTrackerMaster()
    } else {
      new MapOutputTracker()
    }
    mapOutputTracker.trackerActor = registerOrLookup(
      "MapOutputTracker",
      new MapOutputTrackerMasterActor(mapOutputTracker.asInstanceOf[MapOutputTrackerMaster]))

    val shuffleFetcher = instantiateClass[ShuffleFetcher](
      "spark.shuffle.fetcher", "org.apache.spark.BlockStoreShuffleFetcher")

    val httpFileServer = new HttpFileServer()
    httpFileServer.initialize()
    System.setProperty("spark.fileserver.uri", httpFileServer.serverUri)

    val metricsSystem = if (isDriver) {
      MetricsSystem.createMetricsSystem("driver")
    } else {
      MetricsSystem.createMetricsSystem("executor")
    }
    metricsSystem.start()

    // Set the sparkFiles directory, used when downloading dependencies.  In local mode,
    // this is a temporary directory; in distributed mode, this is the executor's current working
    // directory.
    val sparkFilesDir: String = if (isDriver) {
      Utils.createTempDir().getAbsolutePath
    } else {
      "."
    }

    // Warn about deprecated spark.cache.class property
    if (System.getProperty("spark.cache.class") != null) {
      logWarning("The spark.cache.class property is no longer being used! Specify storage " +
        "levels using the RDD.persist() method instead.")
    }

    new SparkEnv(
      executorId,
      actorSystem,
      serializerManager,
      serializer,
      closureSerializer,
      cacheManager,
      mapOutputTracker,
      shuffleFetcher,
      broadcastManager,
      blockManager,
      connectionManager,
      httpFileServer,
      sparkFilesDir,
      metricsSystem)
  }
}<|MERGE_RESOLUTION|>--- conflicted
+++ resolved
@@ -58,13 +58,10 @@
 
   private val pythonWorkers = mutable.HashMap[(String, Map[String, String]), PythonWorkerFactory]()
 
-<<<<<<< HEAD
-=======
   // A general, soft-reference map for metadata needed during HadoopRDD split computation
   // (e.g., HadoopFileRDD uses this to cache JobConfs and InputFormats).
   private[spark] val hadoopJobMetadata = new MapMaker().softValues().makeMap[String, Any]()
 
->>>>>>> 8f1098a3
   def stop() {
     pythonWorkers.foreach { case(key, worker) => worker.stop() }
     httpFileServer.stop()

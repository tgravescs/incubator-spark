---
layout: global
title: Spark Configuration
---

Spark provides three main locations to configure the system:

* [Java system properties](#system-properties), which control internal configuration parameters and can be set
  either programmatically (by calling `System.setProperty` *before* creating a `SparkContext`) or through
  JVM arguments.
* [Environment variables](#environment-variables) for configuring per-machine settings such as the IP address,
  which can be set in the `conf/spark-env.sh` script.
* [Logging configuration](#configuring-logging), which is done through `log4j.properties`.


# System Properties

To set a system property for configuring Spark, you need to either pass it with a -D flag to the JVM (for example `java -Dspark.cores.max=5 MyProgram`) or call `System.setProperty` in your code *before* creating your Spark context, as follows:

{% highlight scala %}
System.setProperty("spark.cores.max", "5")
val sc = new SparkContext(...)
{% endhighlight %}

Most of the configurable system properties control internal settings that have reasonable default values. However,
there are at least five properties that you will commonly want to control:

<table class="table">
<tr><th>Property Name</th><th>Default</th><th>Meaning</th></tr>
<tr>
  <td>spark.executor.memory</td>
  <td>512m</td>
  <td>
    Amount of memory to use per executor process, in the same format as JVM memory strings (e.g. <code>512m</code>, <code>2g</code>).
  </td>
</tr>
<tr>
  <td>spark.serializer</td>
  <td>org.apache.spark.serializer.<br />JavaSerializer</td>
  <td>
    Class to use for serializing objects that will be sent over the network or need to be cached
    in serialized form. The default of Java serialization works with any Serializable Java object but is
    quite slow, so we recommend <a href="tuning.html">using <code>org.apache.spark.serializer.KryoSerializer</code>
    and configuring Kryo serialization</a> when speed is necessary. Can be any subclass of
    <a href="api/core/index.html#org.apache.spark.serializer.Serializer"><code>org.apache.spark.Serializer</code></a>.
  </td>
</tr>
<tr>
  <td>spark.kryo.registrator</td>
  <td>(none)</td>
  <td>
    If you use Kryo serialization, set this class to register your custom classes with Kryo.
    It should be set to a class that extends
    <a href="api/core/index.html#org.apache.spark.serializer.KryoRegistrator"><code>KryoRegistrator</code></a>.
    See the <a href="tuning.html#data-serialization">tuning guide</a> for more details.
  </td>
</tr>
<tr>
  <td>spark.local.dir</td>
  <td>/tmp</td>
  <td>
    Directory to use for "scratch" space in Spark, including map output files and RDDs that get stored
    on disk. This should be on a fast, local disk in your system. It can also be a comma-separated
    list of multiple directories on different disks.
  </td>
</tr>
<tr>
  <td>spark.cores.max</td>
  <td>(infinite)</td>
  <td>
    When running on a <a href="spark-standalone.html">standalone deploy cluster</a> or a
    <a href="running-on-mesos.html#mesos-run-modes">Mesos cluster in "coarse-grained"
    sharing mode</a>, how many CPU cores to request at most. The default will use all available cores
    offered by the cluster manager.
  </td>
</tr>
</table>


Apart from these, the following properties are also available, and may be useful in some situations:

<table class="table">
<tr><th>Property Name</th><th>Default</th><th>Meaning</th></tr>
<tr>
  <td>spark.default.parallelism</td>
  <td>8</td>
  <td>
    Default number of tasks to use for distributed shuffle operations (<code>groupByKey</code>,
    <code>reduceByKey</code>, etc) when not set by user.
  </td>
</tr>
<tr>
  <td>spark.storage.memoryFraction</td>
  <td>0.66</td>
  <td>
    Fraction of Java heap to use for Spark's memory cache. This should not be larger than the "old"
    generation of objects in the JVM, which by default is given 2/3 of the heap, but you can increase
    it if you configure your own old generation size.
  </td>
</tr>
<tr>
  <td>spark.mesos.coarse</td>
  <td>false</td>
  <td>
    If set to "true", runs over Mesos clusters in
    <a href="running-on-mesos.html#mesos-run-modes">"coarse-grained" sharing mode</a>,
    where Spark acquires one long-lived Mesos task on each machine instead of one Mesos task per Spark task.
    This gives lower-latency scheduling for short queries, but leaves resources in use for the whole
    duration of the Spark job.
  </td>
</tr>
<tr>
  <td>spark.ui.port</td>
  <td>4040</td>
  <td>
    Port for your application's dashboard, which shows memory and workload data
  </td>
</tr>
<tr>
  <td>spark.ui.retained_stages</td>
  <td>1000</td>
  <td>
    How many stages the Spark UI remembers before garbage collecting.
  </td>
</tr>
<tr>
  <td>spark.shuffle.compress</td>
  <td>true</td>
  <td>
    Whether to compress map output files. Generally a good idea.
  </td>
</tr>
<tr>
  <td>spark.broadcast.compress</td>
  <td>true</td>
  <td>
    Whether to compress broadcast variables before sending them. Generally a good idea.
  </td>
</tr>
<tr>
  <td>spark.rdd.compress</td>
  <td>false</td>
  <td>
    Whether to compress serialized RDD partitions (e.g. for <code>StorageLevel.MEMORY_ONLY_SER</code>).
    Can save substantial space at the cost of some extra CPU time.
  </td>
</tr>
<tr>
  <td>spark.io.compression.codec</td>
  <td>org.apache.spark.io.<br />LZFCompressionCodec</td>
  <td>
    The codec used to compress internal data such as RDD partitions and shuffle outputs. By default, Spark provides two
    codecs: <code>org.apache.spark.io.LZFCompressionCodec</code> and <code>org.apache.spark.io.SnappyCompressionCodec</code>.
  </td>
</tr>
<tr>
  <td>spark.io.compression.snappy.block.size</td>
  <td>32768</td>
  <td>
    Block size (in bytes) used in Snappy compression, in the case when Snappy compression codec is used.
  </td>
</tr>
<tr>
  <td>spark.scheduler.mode</td>
  <td>FIFO</td>
  <td>
    The <a href="job-scheduling.html#scheduling-within-an-application">scheduling mode</a> between
    jobs submitted to the same SparkContext. Can be set to <code>FAIR</code>
    to use fair sharing instead of queueing jobs one after another. Useful for
    multi-user services.
  </td>
</tr>
<tr>
  <td>spark.reducer.maxMbInFlight</td>
  <td>48</td>
  <td>
    Maximum size (in megabytes) of map outputs to fetch simultaneously from each reduce task. Since
    each output requires us to create a buffer to receive it, this represents a fixed memory overhead
    per reduce task, so keep it small unless you have a large amount of memory.
  </td>
</tr>
<tr>
  <td>spark.closure.serializer</td>
  <td>org.apache.spark.serializer.<br />JavaSerializer</td>
  <td>
    Serializer class to use for closures. Generally Java is fine unless your distributed functions
    (e.g. map functions) reference large objects in the driver program.
  </td>
</tr>
<tr>
  <td>spark.kryo.referenceTracking</td>
  <td>true</td>
  <td>
    Whether to track references to the same object when serializing data with Kryo, which is
    necessary if your object graphs have loops and useful for efficiency if they contain multiple
    copies of the same object. Can be disabled to improve performance if you know this is not the
    case.
  </td>
</tr>
<tr>
  <td>spark.kryoserializer.buffer.mb</td>
  <td>2</td>
  <td>
    Maximum object size to allow within Kryo (the library needs to create a buffer at least as
    large as the largest single object you'll serialize). Increase this if you get a "buffer limit
    exceeded" exception inside Kryo. Note that there will be one buffer <i>per core</i> on each worker.
  </td>
</tr>
<tr>
  <td>spark.broadcast.factory</td>
  <td>org.apache.spark.broadcast.<br />HttpBroadcastFactory</td>
  <td>
    Which broadcast implementation to use.
  </td>
</tr>
<tr>
  <td>spark.locality.wait</td>
  <td>3000</td>
  <td>
    Number of milliseconds to wait to launch a data-local task before giving up and launching it
    on a less-local node. The same wait will be used to step through multiple locality levels
    (process-local, node-local, rack-local and then any). It is also possible to customize the
    waiting time for each level by setting <code>spark.locality.wait.node</code>, etc.
    You should increase this setting if your tasks are long and see poor locality, but the
    default usually works well.
  </td>
</tr>
<tr>
  <td>spark.locality.wait.process</td>
  <td>spark.locality.wait</td>
  <td>
    Customize the locality wait for process locality. This affects tasks that attempt to access
    cached data in a particular executor process.
  </td>
</tr>
<tr>
  <td>spark.locality.wait.node</td>
  <td>spark.locality.wait</td>
  <td>
    Customize the locality wait for node locality. For example, you can set this to 0 to skip
    node locality and search immediately for rack locality (if your cluster has rack information).
  </td>
</tr>
<tr>
  <td>spark.locality.wait.rack</td>
  <td>spark.locality.wait</td>
  <td>
    Customize the locality wait for rack locality.
  </td>
</tr>
<tr>
  <td>spark.worker.timeout</td>
  <td>60</td>
  <td>
    Number of seconds after which the standalone deploy master considers a worker lost if it
    receives no heartbeats.
  </td>
</tr>
<tr>
  <td>spark.akka.frameSize</td>
  <td>10</td>
  <td>
    Maximum message size to allow in "control plane" communication (for serialized tasks and task
    results), in MB. Increase this if your tasks need to send back large results to the driver
    (e.g. using <code>collect()</code> on a large dataset).
  </td>
</tr>
<tr>
  <td>spark.akka.threads</td>
  <td>4</td>
  <td>
    Number of actor threads to use for communication. Can be useful to increase on large clusters
    when the driver has a lot of CPU cores.
  </td>
</tr>
<tr>
  <td>spark.akka.timeout</td>
  <td>20</td>
  <td>
    Communication timeout between Spark nodes, in seconds.
  </td>
</tr>
<tr>
  <td>spark.driver.host</td>
  <td>(local hostname)</td>
  <td>
    Hostname or IP address for the driver to listen on.
  </td>
</tr>
<tr>
  <td>spark.driver.port</td>
  <td>(random)</td>
  <td>
    Port for the driver to listen on.
  </td>
</tr>
<tr>
  <td>spark.cleaner.ttl</td>
  <td>(infinite)</td>
  <td>
    Duration (seconds) of how long Spark will remember any metadata (stages generated, tasks generated, etc.).
    Periodic cleanups will ensure that metadata older than this duration will be forgetten. This is
    useful for running Spark for many hours / days (for example, running 24/7 in case of Spark Streaming
    applications). Note that any RDD that persists in memory for more than this duration will be cleared as well.
  </td>
</tr>
<tr>
  <td>spark.streaming.blockInterval</td>
  <td>200</td>
  <td>
    Duration (milliseconds) of how long to batch new objects coming from network receivers.
  </td>
</tr>
<tr>
  <td>spark.task.maxFailures</td>
  <td>4</td>
  <td>
    Number of individual task failures before giving up on the job.
    Should be greater than or equal to 1. Number of allowed retries = this value - 1.
  </td>
</tr>
<tr>
<<<<<<< HEAD
  <td>spark.ui.filters</td>
  <td>None</td>
  <td>
    Comma separated list of filter class names to apply to the Spark web ui. The filter should be a
    standard javax servlet Filter. Parameters to each filter can also be specified by setting a
    java system property of <class name of filter>.params='param1=value1,param2=value2'
    (e.g.-Dspark.ui.filters=com.test.filter1 -Dcom.test.filter1.params='param1=foo,param2=testing')
  </td>
</tr>
<tr>
  <td>spark.ui.authenticate</td>
  <td>false</td>
  <td>
    Whether spark web ui authentication should be on. If enabled this checks the user access
    permissions to view the web ui. See <code>spark.ui.view.acls</code> for more details.
    Also note this requires the user to be known, if the user comes across as null no checks 
    are done. Filters can be used to authenticate and set the user.
  </td>
</tr>
<tr>
  <td>spark.ui.view.acls</td>
  <td>Empty</td>
  <td>
    Comma separated list of users that have view access to the spark web ui. By default only the
    user that started the Spark job has view access.
  </td>
</tr>
<tr>
  <td>spark.authenticate</td>
  <td>false</td>
  <td>
    Whether spark authenticates its internal connections. See <code>SPARK_SECRET</code> if not 
    running on Yarn. 
  </td>
</tr>
=======
  <td>spark.broadcast.blockSize</td>
  <td>4096</td>
  <td>
    Size of each piece of a block in kilobytes for <code>TorrentBroadcastFactory</code>. 
    Too large a value decreases parallelism during broadcast (makes it slower); however, if it is too small, <code>BlockManager</code> might take a performance hit.
  </td>
</tr>

>>>>>>> aec9bf90
</table>

# Environment Variables

Certain Spark settings can also be configured through environment variables, which are read from the `conf/spark-env.sh`
script in the directory where Spark is installed (or `conf/spark-env.cmd` on Windows). These variables are meant to be for machine-specific settings, such
as library search paths. While Java system properties can also be set here, for application settings, we recommend setting
these properties within the application instead of in `spark-env.sh` so that different applications can use different
settings.

Note that `conf/spark-env.sh` does not exist by default when Spark is installed. However, you can copy
`conf/spark-env.sh.template` to create it. Make sure you make the copy executable.

The following variables can be set in `spark-env.sh`:

* `JAVA_HOME`, the location where Java is installed (if it's not on your default `PATH`)
* `PYSPARK_PYTHON`, the Python binary to use for PySpark
* `SPARK_LOCAL_IP`, to configure which IP address of the machine to bind to.
* `SPARK_LIBRARY_PATH`, to add search directories for native libraries.
* `SPARK_CLASSPATH`, to add elements to Spark's classpath that you want to be present for _all_ applications.
   Note that applications can also add dependencies for themselves through `SparkContext.addJar` -- we recommend
   doing that when possible.
* `SPARK_JAVA_OPTS`, to add JVM options. This includes Java options like garbage collector settings and any system
   properties that you'd like to pass with `-D` (e.g., `-Dspark.local.dir=/disk1,/disk2`). 
* `SPARK_SECRET`, Set the secret key used for Spark to authenticate between components. This needs to be set if 
   not running on Yarn and authentication is enabled.


* Options for the Spark [standalone cluster scripts](spark-standalone.html#cluster-launch-scripts), such as number of cores
  to use on each machine and maximum memory.

Since `spark-env.sh` is a shell script, some of these can be set programmatically -- for example, you might
compute `SPARK_LOCAL_IP` by looking up the IP of a specific network interface.

# Configuring Logging

Spark uses [log4j](http://logging.apache.org/log4j/) for logging. You can configure it by adding a `log4j.properties`
file in the `conf` directory. One way to start is to copy the existing `log4j.properties.template` located there.<|MERGE_RESOLUTION|>--- conflicted
+++ resolved
@@ -320,7 +320,14 @@
   </td>
 </tr>
 <tr>
-<<<<<<< HEAD
+  <td>spark.broadcast.blockSize</td>
+  <td>4096</td>
+  <td>
+    Size of each piece of a block in kilobytes for <code>TorrentBroadcastFactory</code>. 
+    Too large a value decreases parallelism during broadcast (makes it slower); however, if it is too small, <code>BlockManager</code> might take a performance hit.
+  </td>
+</tr>
+<tr>
   <td>spark.ui.filters</td>
   <td>None</td>
   <td>
@@ -356,16 +363,6 @@
     running on Yarn. 
   </td>
 </tr>
-=======
-  <td>spark.broadcast.blockSize</td>
-  <td>4096</td>
-  <td>
-    Size of each piece of a block in kilobytes for <code>TorrentBroadcastFactory</code>. 
-    Too large a value decreases parallelism during broadcast (makes it slower); however, if it is too small, <code>BlockManager</code> might take a performance hit.
-  </td>
-</tr>
-
->>>>>>> aec9bf90
 </table>
 
 # Environment Variables
